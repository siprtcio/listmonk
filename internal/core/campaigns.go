--- conflicted
+++ resolved
@@ -510,11 +510,8 @@
 				c.i18n.Ts("globals.messages.invalidFields", "name", "archive_slug"))
 		} else {
 			c.log.Printf("error updating campaign: %v", err)
-<<<<<<< HEAD
-
-=======
+
 			
->>>>>>> 7ed175fe
 			return echo.NewHTTPError(http.StatusInternalServerError,
 				c.i18n.Ts("globals.messages.errorUpdating", "name", "{globals.terms.campaign}", "error", pqErrMsg(err)))
 		}
